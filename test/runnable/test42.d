// REQUIRED_ARGS:

module test42;

import std.stdio;
import std.c.stdio;
import std.string;

/***************************************************/

class Foo {
    template myCast(T) {
        T myCast(U)(U val) {
            return cast(T) val;
        }
    }
}

void test1()
{
  Foo foo = new Foo;
  int i = foo.myCast!(int)(1.0);
}

/***************************************************/

template A()
{
  static T foo(T)(T t) { return 7 + t; }
}

struct Bar
{
  mixin A!() a;
}

void test2()
{
  auto i = A!().foo(1);
  assert(i == 8);
  i = Bar.a.foo!(int)(2);
  assert(i == 9);
  i = Bar.a.foo(3);
  assert(i == 10);
}

/***************************************************/

void test3()
{
    auto i = mixin("__LINE__");
    writefln("%d", i);
    assert(i == 51);
}

/***************************************************/

class C4
{
    void Stamp(){}

    this() { }

    S4 cursor;
}

struct S4
{
}

void test4()
{
}

/***************************************************/

char a5 = (cast(char[])['a']) [$-1];

void test5()
{
    assert(a5 == 'a');
}

/***************************************************/
// Bug 1200. One case moved to deprecate1.d

void foo6a() {
        do
                debug {}
        while (true);
}

void foo6b() {
        while (true)
                debug {}
}

void foo6c() {
        with (Object.init)
                debug {}
}

void foo6d() {
        synchronized debug {}
}

void foo6e() {
//        volatile debug {}
}

void test6()
{
}

/***************************************************/

class C7 {
    public this(){
    }
}

interface I7 {
    void fnc();
}

void test7()
{
    char[][] t;
    foreach( char[] c; t ){
        new class( c ) C7, I7 {
            public this( char[] c ){
                super();
            }
            void fnc(){
            }
        };
    }
}

/***************************************************/

const ulong[] A8 = ([1LU])[0..$];

void test8()
{
    assert(A8[0] == 1);
}

/***************************************************/

void test9()
{
    writeln(long.max.stringof);
    writeln(ulong.max.stringof);
    assert(long.max.stringof == "9223372036854775807L");
    assert(ulong.max.stringof == "18446744073709551615LU");
}

/***************************************************/

const ulong[] A10 = [1UL];
const ulong[] B10 = A10 ~ [1UL];

void test10()
{
}

/***************************************************/

class Base11 {
        private final void foo() {}
}

class Derived11 : Base11 {
        void foo() {}
}

void test11()
{
}

/***************************************************/

void test12()
{
    int[] bar;
    assert((bar ~ 1).length == bar.length + 1);

    int[][] baz;
    assert((baz ~ cast(int[])[1]).length == baz.length + 1);

    char[][] foo;
    assert((foo ~ cast(char[])"foo").length == foo.length + 1);
    assert((cast(char[])"foo" ~ foo).length == foo.length + 1);

    printf("%d\n", (foo ~ cast(char[])"foo")[0].length);

    assert((foo ~ [cast(char[])"foo"]).length == foo.length + 1);

    char[] qux;
    assert(([qux] ~ cast(char[])"foo").length == [qux].length + 1);

    assert(([cast(dchar[])"asdf"] ~ cast(dchar[])"foo").length == [cast(dchar[])"asdf"].length + 1);

    string[] quux;
    auto quuux = quux.dup;
    quuux ~= "foo";
    assert (quuux.length == quux.length + 1);
}

/***************************************************/

int prop() { return 3; }

void test13()
{
  auto x = prop;
  assert(x == 3);
}

/***************************************************/

void recurse(ref int i)
{
    int j = i;
    recurse(j);
}

void test14()
{
}

/***************************************************/

void bar15(void delegate(int) dg)
{
    dg(7);
}

class C15
{
    int x;

    private void callback(int i)
    {
	x = i + 3;
    }

    void foo()
    {
	bar15(&callback);
	assert(x == 10);
    }
}

void test15()
{
    C15 c = new C15();

    c.foo();
}

/***************************************************/

void bar16(int i, ...) { }

void foo16() { }
void foo16(int) { }

void test16()
{
    bar16(1, cast(void function())&foo16);
}

/***************************************************/

void foo17(char[4] buf, dchar c) { }
void foo17(string s) { }
void foo17(wstring s) { }


void test17()
{
    wstring w;
    .foo17(w);
}

/***************************************************/

struct S18
{
  version (Dversion2)
  {
    static void opCall(string msg) { assert(0); }
  }
    static void opCall() { }
}

void test18()
{
    S18();
}

/***************************************************/

class C19
{
  version (Dversion2)
  {
    static void opCall(string msg) { assert(0); }
  }
    static void opCall() { }
}

void test19()
{
    C19();
}

/***************************************************/

extern (System) void test20()
{
}

/***************************************************/

void func21()
{
}

int foo21()
{
   return *cast(int*)&func21;
}

void test21()
{
    foo21();
}

/***************************************************/

void bar22(alias T)()
{
	assert(3 == T);
}

class Test22
{
	int a;
	mixin bar22!(a);
}

void test22()
{
	Test22 t = new Test22();
	t.a = 3;
	t.bar22();
}

/***************************************************/

static this()
{
   printf("one\n");
}

static this()
{
   printf("two\n");
}

static ~this()
{
   printf("~two\n");
}

static ~this()
{
   printf("~one\n");
}

void test23()
{
}

/***************************************************/

class Foo24
{
    static string gen()
    {
        return "abc";
    }
}

auto s24 = Foo24.gen();

void test24()
{
    assert(s24 == "abc");
}

/***************************************************/

void test25()
{
    int[10] arrayA = [0,1,2,3,4,5,6,7,8,9];
    foreach(int i; arrayA)
    {
        writeln(i);
    }
}

/************************************/

const char[][7] DAY_NAME = [
        DAY.SUN: "sunday", "monday", "tuesday", "wednesday",
          "thursday", "friday", "saturday"
];

enum DAY { SUN, MON, TUE, WED, THU, FRI, SAT }

void test27()
{
    assert(DAY_NAME[DAY.SUN] == "sunday");
    assert(DAY_NAME[DAY.MON] == "monday");
    assert(DAY_NAME[DAY.TUE] == "tuesday");
    assert(DAY_NAME[DAY.WED] == "wednesday");
    assert(DAY_NAME[DAY.THU] == "thursday");
    assert(DAY_NAME[DAY.FRI] == "friday");
    assert(DAY_NAME[DAY.SAT] == "saturday");
}

/***************************************************/

void test28()
{
}

/***************************************************/

struct C29 {

    C29 copy() { return this; }
}

void foo29(C29 _c) {

    foo29( _c.copy() );
}

void test29() {

    C29 c;

    //foo(c);
}

/***************************************************/

template Tuple31(T...) { alias T Tuple31; }
alias Tuple31!(int,int) TType31;

void bar31(TType31) {
}

void test31()
{
}

/***************************************************/

template Foo32(T : S!(T), alias S)
{
    alias int Foo32;
}

struct Struct32(T)
{
}

void test32()
{
    Foo32!(Struct32!(int)) f;
}

/***************************************************/

void test33()
{
    string a = "a";
    string b = "b";
    string c = a ~ b;
    assert(c == "ab");
}

/***************************************************/

void foo34(in string s)
{
    string t = s;
}

void test34()
{
}

/***************************************************/

struct S35
{
   string toString()
   {
       return "foo";
   }
}

void test35()
{   S35 s;
    auto t = typeid(S35);
    writefln("s = %s", s);
    writefln("s = %s", t);
    auto tis = cast(TypeInfo_Struct)t;
    writefln("s = %s", tis);
    writefln("s = %s", tis.xtoString);
    assert(tis.xtoString != null);
}

/***************************************************/

void test36()
{
    void[0] x;
    auto y = x;
    alias x z;
}

/***************************************************/

template isStaticArray(T : U[], U)
{
    const bool isStaticArray = is(typeof(U) == typeof(T.init));
}

template isStaticArray(T, U = void)
{
    const bool isStaticArray = false;
}

template isStaticArray(T : T[N], size_t N)
{
    const bool isStaticArray = true;
}

static assert (isStaticArray!(int[51]));
static assert (isStaticArray!(int[][2]));
static assert (isStaticArray!(char[][int][11]));
static assert (!isStaticArray!(int[]));
static assert (!isStaticArray!(int[char]));
static assert (!isStaticArray!(int[1][]));

static assert(isStaticArray!(void[0]));

void test37()
{
}

/***************************************************/

template Foo38(T)
{
    const bool Foo38 = false;
}

template Foo38(T : U[N], U, size_t N)
{
    const bool Foo38 = true;
}

void test38()
{
    static assert (Foo38!(int[51]));
}

/***************************************************/

void test39()
{
}

/***************************************************/

void test40()
{
    static x = [[1.0, 2.0], [3.0, 4.0]]; // works
    assert(x[0][0] == 1.0);
    assert(x[0][1] == 2.0);
    assert(x[1][0] == 3.0);
    assert(x[1][1] == 4.0);

    auto y = [[1.0, 2.0], [3.0, 4.0]]; // fails
    assert(y[0][0] == 1.0);
    assert(y[0][1] == 2.0);
    assert(y[1][0] == 3.0);
    assert(y[1][1] == 4.0);
}

/***************************************************/

struct S41
{
    int[4] a;
}

shared int x41;
shared S41 s41;

void test41()
{
    printf("&x = %p\n", &x41);
    printf("&s = %p\n", &s41);
    assert((cast(int)&s41 & 0xF) == 0);
}

/***************************************************/

int test42(string[] args = null)
{
   foreach(p; args){
      version(dummy) int i;
   }
   return 0;
}


/***************************************************/

void foo43(float length, byte b)
{
//    b /= cast(cfloat) length;
}

void test43()
{
}

/***************************************************/

void test44()
{
    ifloat f = 1.0fi;
//    f *= 2.0fi; // illegal but compiles
    writefln("%s", f);
//    assert(f == 0i);
}

/***************************************************/

int foo45(int i)
{
   if(i==0){
      return 2;
   }
   assert(0);
}

void test45()
{
   version (Windows)  // this test fails in -release because asserts will be removed
   {
   assert(foo45(0)==2);
   try{
      foo45(1);
   }catch{
      return cast(void)0;
   }
   assert(0);
   }
}

/***************************************************/


void va_copy46(out void* dest, void* src)
{
    dest = src;
}

void test46()
{
}

/***************************************************/

void test47()
{
    enum { _P_WAIT, _P_NOWAIT, _P_OVERLAY };

    alias _P_WAIT P_WAIT;
    alias _P_NOWAIT P_NOWAIT;
}

/***************************************************/

void f48(int x)
{
    const(char)[] blah = (x == 1 ? "hello".dup : "world");
}

void test48()
{
    f48(1);
}

/***************************************************/

void test49()
{
    assert((25.5).stringof ~ (3.01).stringof == "25.53.01");
    assert(25.5.stringof ~ 3.01.stringof == "25.53.01");
}

/***************************************************/

class Ap50
{
    ulong size;
    static uint valuex;

    void update(ubyte input, int i)
    {
	valuex =
	    (((size + i) & 1) == 0) ?
		    0 :
		    input;
    }
}

void test50()
{
}

/***************************************************/

int* foo51()
{
    assert(is(typeof(return) == int*));
    return null;
}

void test51()
{
    foo51();
}

/***************************************************/

template Foo52(ulong U)
{
    int Foo52 = 1;
}

template Foo52(uint U)
{
    int Foo52 = 2;
}

template Foo52(ubyte U)
{
    int Foo52 = 3;
}


void test52()
{
    const uint u = 3;
    auto s = Foo52!(u);
    assert(s == 2);
}

/***************************************************/

void test53()
{
    extern int x;
}

/***************************************************/

void func54(string delegate() dg)
{
        dg();
}

void test54()
{
    string[] k=["adf","AsdfadSF","dfdsfassdf"];
    foreach(d;k)
    {
	printf("%.*s\n", d.length, d.ptr);
	string foo() {assert(d!="");return d;}
	func54(&foo);
	func54(delegate string() {assert(d!="");return d;});
    }
}

/***************************************************/
// bug 1767

class DebugInfo
{
    alias int CVHeaderType ;
    enum anon:CVHeaderType{ CV_NONE, CV_DOS, CV_NT, CV_DBG }
}

void test55()
{
}

/***************************************************/

template T56() { int i; }

struct S56 {
    alias T56!() data;
}

class C56 {
    alias T56!() data;
}

void test56()
{
    S56.data.i = 3;
    C56.data.i = 4;
    assert(S56.data.i == 4);
}

/***************************************************/

void writecrossing(bool goal)
{
  writeln(goal?"escape":"return");
}

void test57()
{
    writecrossing(true);
    writecrossing(false);
}

/***************************************************/

void f58(int n) {}
void g58(char[] s) {}

char[][] a58;

class bar58
{
        int i;

        void func() {
                f58(i);

                foreach (s; a58) {
                        if (s == s){}
                        if (s[0..0] == "" && s[0..0])
                                g58(s);
                }

                f58(i);
        }
}

void test58()
{
}

/***************************************************/

void test59()
{
    int[] array = new int[5];
    uint check = 0;
    foreach (it; array.ptr .. array.ptr + array.length) {
        ++check;
    }
    assert(check == array.length);
}

/***************************************************/

final class Foo60()
{
    void bar()
    {
        int baz;
        baz = 1;
    }
}

void test60()
{
    auto foo = new Foo60!();
}

/***************************************************/

class ZipEntry61
{
    ZipEntryInfo61 info;
    this() {}
}
struct ZipEntryInfo61 {}

void test61()
{
}

/***************************************************/

void test62()
{
   int foo() { return 0; }
   int bar() { return 0; }

   auto t1 = typeid(typeof(foo));
   auto t2 = typeid(typeof(bar));

   t1.tsize();
}

/***************************************************/

struct S63
{
    int a;
    static int foo()
    {
	return a.sizeof;
    }
}

void test63()
{
    int x = S63.a.sizeof;
    assert(x == 4);
    assert(S63.foo() == 4);
}

/***************************************************/

string[] foo64()
{
    return [[]];
}

void test64()
{
    auto a = foo64();
    assert(a.length == 1);
    assert(a[0].length == 0);
}

/***************************************************/

string[][] foo65()
{
    string[][] result = [];
    string[] s = [];
    result ~= [s];
    return result;
}

void test65()
{
    auto s = foo65();
    assert(s.length == 1);
    assert(s[0].length == 0);
}

/***************************************************/

string[][] foo66()
{
    string[] strings = ["a","bc"];
    string [][] result = [];
    foreach (s; strings)
    {
        result ~= [s];
    }
    return result;
}

void test66()
{
    auto s = foo66();
    assert(s.length == 2);
    assert(s[0].length == 1);
    assert(s[0][0].length == 1);
    assert(s[1].length == 1);
    assert(s[1][0].length == 2);
}

/***************************************************/

template Tuple67(A...)
{
    alias A Tuple67;
}

template Bar67()
{
    const s = "a bar";
}

void test67()
{
    alias Tuple67!(Bar67!()) tuple;
    static const i = 0;
    alias tuple[0] bara;
    alias tuple[i] barb;

    static assert(bara.s == "a bar");
    static assert(barb.s == "a bar");
}

/***************************************************/

template Tuple68(A...)
{
    alias A Tuple68;
}

size_t foo68()
{
    return 1;
}

void test68()
{
    alias Tuple68!("one", "two") tuple;
    static assert(tuple[foo68()] == "two");
}

/***************************************************/

class Base69 {}

class Da69 : Base69 {}
class Db69 : Base69 {}

void test69()
{   int i;
    auto b = i ? new Da69 : new Db69;
    assert(is(typeof(b) == Base69));
}

/***************************************************/

struct Bar70
{
        Bar70[] bars;
}

void test70()
{
        Bar70 node;
}

/***************************************************/

template Foo71(string s)
{
    string b = s;
}

void test71()
{
    size_t s = Foo71!(
"helloabcdefghijklmnopqrstuvwxyzABCDEFGHIJKLMNOPQRSTUVWXYZ0123456789"
"helloabcdefghijklmnopqrstuvwxyzABCDEFGHIJKLMNOPQRSTUVWXYZ0123456789"
"helloabcdefghijklmnopqrstuvwxyzABCDEFGHIJKLMNOPQRSTUVWXYZ0123456789"
"helloabcdefghijklmnopqrstuvwxyzABCDEFGHIJKLMNOPQRSTUVWXYZ0123456789"
"helloabcdefghijklmnopqrstuvwxyzABCDEFGHIJKLMNOPQRSTUVWXYZ0123456789"
"helloabcdefghijklmnopqrstuvwxyzABCDEFGHIJKLMNOPQRSTUVWXYZ0123456789"
"helloabcdefghijklmnopqrstuvwxyzABCDEFGHIJKLMNOPQRSTUVWXYZ0123456789"
"helloabcdefghijklmnopqrstuvwxyzABCDEFGHIJKLMNOPQRSTUVWXYZ0123456789"
"helloabcdefghijklmnopqrstuvwxyzABCDEFGHIJKLMNOPQRSTUVWXYZ0123456789"
"helloabcdefghijklmnopqrstuvwxyzABCDEFGHIJKLMNOPQRSTUVWXYZ0123456789"
"helloabcdefghijklmnopqrstuvwxyzABCDEFGHIJKLMNOPQRSTUVWXYZ0123456789"
"When dealing with complex template tuples, it's very easy to overflow the
maximum symbol length allowed by OPTLINK.  This is, simply put, a damn shame,
because it prevents otherwise completely legal code from compiling and linking
with DMDWin, whereas it works perfectly fine when using DMDNix or GDC.
I know that this is neither a simple nor a small issue to fix: either the
ancient, nearly-immutable OPTLINK would have to be modified, or DMDWin would
have to be changed to output a more reasonable format, in which case a new
linker would probably have to be written.  Until then, this issue should stand
as a reminder that DMDWin is inherently limited.
Oplink isn't the issue. The OMF file format has a hard limit. This results in
the only solutions being: convert DMD to use some other .obj format or have DMD
do something else for name mangling.
In talking to Walter, the issue is that it's easy to get symbols that have more
info in them than can be fit into the limit. (the limit has already stretched
by gziping the symbols.)
The simple solution I have proposed is to just MD5 (or what not) the symbols.
The only issue (besides a vanishingly small chance of a hash collision) is that
this looses information so you can't look at a symbol and directly determine
what it was. My answer to that is, who cares? The only place where hashing
provides less info than compressing is in a debugger and it can grab the full
symbol from a table in the static data segment.
I suppose as a stopgap measure that'd work fine, and might even be controlled
by a compiler switch, so that in the general case debugger info wouldn't be
affected.  And what's more -- the only time these issues come up is with
templates, which a lot of debuggers have serious problems with anyway, so..
I would set it up as a method of last resort. It wouldn't be used unless the
symbol can't be used any other way.
"
	).b.length;
}

/***************************************************/

class B72 { this(bool b, string c){} }

class C72 : B72
{
        this()
        {
                alias typeof(super(false,"hello")) foo;
                super(false,"hello");
        }
}

void test72()
{
}

/***************************************************/

template Foo73()
{
    mixin ("const int x = 3;");
    //const int x = 3;

    static if (x == 3)
    {
	pragma(msg, "success");
    }
}

alias Foo73!() foo73;

void test73()
{
}

/***************************************************/

alias uint foo74;

void simple_func_t(T)(T s, foo74 i)
{
    assert(s == "hello");
    assert(i == 3);
}

void test74()
{
    simple_func_t("hello", 3);
}

/***************************************************/

void foo75(T)(T[] x ...)
{
    assert(x.length == 3);
    assert(x[0] == 2);
    assert(x[1] == 3);
    assert(x[2] == 4);
    assert(is(T == int));
}

void test75()
{
    foo75(2,3,4);
}

/***************************************************/

void delegate(U) Curry(A, U...)(void delegate(A,U) dg,A arg)
{
  struct ArgRecord {
    A arg;
    typeof(dg) callback;

    void OpCall(U args) { callback(arg,args); }
  }
  auto temp = new ArgRecord;
  temp.arg = arg;
  temp.callback = dg;
  return &temp.OpCall;
}

void delegate(A) Seq(A...)(void delegate(A)[] dgs...)
{
  return Curry(delegate void(void delegate(A)[] dgs1,A args)
               {
                 foreach(dg; dgs1)
                   dg(args);
               },
               dgs);
}

struct Foo76
{
  void fred(int i) {}
}

void test76()
{
  void delegate(int) tmp;
  auto bob = new Foo76;
  auto dan = new Foo76;

  tmp = Seq!(int)(&bob.fred);             // this works
  tmp = Seq!(int)(&bob.fred, &dan.fred);  // this works
  tmp = Seq      (&bob.fred);             // this doesn't
  tmp = Seq      (&bob.fred, &dan.fred);  // neither does this
}

/***************************************************/

int x77;

void foo77()
{
    x77 = 1;

    static if(true)
    {
    }
    else
    {
    }
}

void test77()
{
    foo77();
    assert(x77 == 1);
}

/***************************************************/

class Foo78
{
  template TBar(T)
  {
    T x;                   // Compiles, but is implicitly static
    void func(T t)   // Ok, non-static member template function
    { assert(t == 2); assert(this.bar == 42); }
  }
  int bar = 42;
}

void test78()
{
  alias Foo78 Foo;
  Foo.TBar!(int).x = 2;
  //Foo.TBar!(int).func(2); // error, since funcx is not static

  Foo f = new Foo;
  Foo g = new Foo;

  f.TBar!(int).func(2); // works

  f.TBar!(int).x = 10;
  g.TBar!(int).x = 20;
  assert(f.TBar!(int).x == 20); // prints 20
}

/***************************************************/

class C79
{
}

void test79()
{
    C79 c = new C79();
    writeln(c.__vptr);
    writeln(c.__vptr[0]);
    writeln(cast(void*)c.classinfo);
    assert(c.__vptr[0] == cast(void*)c.classinfo);
    writeln(c.__monitor);
    assert(c.__monitor == null);
    synchronized (c)
    {
	writeln(c.__monitor);
	assert(c.__monitor !is null);
    }
}

/***************************************************/

class Test80{
  template test(){
    enum int test=1;
  }
}

void test80()
{
  assert(Test80.test!()==1);
  assert((new Test80).test!()==1);
}

/***************************************************/

class Test81
{
  static const test2=1;
  template test(){
    static const int test=1;
  }
}

void test81()
{
  auto a=new Test81;
  static assert(typeof(a).test2==1);//ok
  alias typeof(a) t;
  static assert(t.test!()==1);//ok
  static assert(typeof(a).test!()==1);//syntax error
}

/***************************************************/

deprecated
{
    alias real A82;
    void foo82(A82 x) {    }
}

void test82()
{
}

/***************************************************/

class Bar83
{
    deprecated void foo(int param)
    {
    }

    void foo(string param)
    {
    }
}

void test83()
{
    Bar83 b = new Bar83;
    string str = "bar";
    b.foo(str);
}

/***************************************************/

void test84()
{
    int[0][10] arr;
    printf("%u\n", &arr[9] - &arr[0]);
    auto i = &arr[9] - &arr[0];
    assert(i == 0);
}

/***************************************************/

class myid
{
    string buf;
    this(string str )
    {
	    buf = str;
    }
}
struct Lex
{
    static myid myidinst;
    static void Init()
    {
	    myidinst = new myid("abc");
    }
}

void test85()
{
    Lex.Init();
    assert(cast(myid)(Lex.myidinst) !is null);
}

/***************************************************/

struct Time
{
  long ticks;
}

struct Stamps
{
    Time    created,        /// time created
            accessed,       /// last time accessed
            modified;       /// last time modified
}

Stamps getTimeStamps()
{
    foreach(i; 0..10) { }
    Stamps                    time = void;

    time.modified = Time(20);
    time.accessed = Time(20);
    time.created  = Time(20);
    return time;
}

Time accessed ()
{
    foreach(i; 0..10) { }
    return timeStamps(4).accessed;
}

Stamps timeStamps (int name)
{
  return getTimeStamps();
}

void test86()
{

  assert(accessed().ticks == 20);
}

/***************************************************/

const bool foo87 = is(typeof(function void() { }));
const bar87      = is(typeof(function void() { }));

void test87()
{
    assert(foo87 == true);
    assert(bar87 == true);
}

/***************************************************/

int function() wrap88(void function()) { return null; }

void test88()
{
	printf("test88\n");
	if (0)
	    wrap88(&test88)();
}

/***************************************************/

struct S89
{
        static const float[2] z = 3;
}

class C89
{
        static const float[2] z = 3;
}

void bar89(float f) { assert(f == 3); }

void test89()
{
	printf("test89\n");
        bar89(S89.z[0]);
        bar89(S89.z[1]);
        bar89(C89.z[0]);
        bar89(C89.z[1]);
}

/***************************************************/

void trigger(char[] txt)
{
        txt[0] = 'x';

        scope(exit)
        {
                txt[0] = 'x';
        }

        return;
}

void test90()
{
}

/***************************************************/

void test91()
{
    enum ABC { a, b, c }
    assert(ABC.stringof == "ABC");
}

/***************************************************/

int x92;

int f92() {
    x92++;
    return 0;
}

void test92()
{
    int[1] a;
    a[f92()] += 42L;
    assert(x92 == 1);
}

/***************************************************/

void test93()
{
    void foo() { }
    static assert(is(typeof(1 || foo()) == void));
    static assert(is(typeof(1 && foo()) == void));
}

/***************************************************/

void foo94(T)()
{
}

struct f94(alias func=foo94!(int))
{
}

void test94()
{
    f94!() myf;
}

/***************************************************/

struct X95
{
   import std.c.stdio;
}

void test95()
{
   X95.std.c.stdio.printf("hello\n");
}

/***************************************************/

template foo96(alias bar)
{
    pragma(msg, bar.stringof ~ " " ~ typeof(bar).stringof);
    static assert((bar.stringof ~ " " ~ typeof(bar).stringof) == "myInt int" ||
	(bar.stringof ~ " " ~ typeof(bar).stringof) == "myBool bool");
    void foo96() {}
}

void test96()
{
    int myInt;
    bool myBool;

    foo96!(myInt)();
    foo96!(myBool)();
}

/***************************************************/

void test97()
{
    const short[] ct = cast(short[]) [cast(byte)1, 1];
    writeln(ct);
    assert(ct.length == 2 && ct[0] == 1 && ct[1] == 1);

    short[] rt = cast(short[]) [cast(byte)1, cast(byte)1].dup;
    writeln(rt);
    assert(rt.length == 1 && rt[0] == 257);
}

/***************************************************/

class Foo98
{
    string foo = "abc";
    size_t i = 0;

    void bar()
    {
	printf("%c\n", foo[i]);
	i++;
	printf("%c\n", foo[i]);
	assert(foo[i] == 'b');
    }
}

void test98()
{
    auto f = new Foo98();
    f.bar();
}

/***************************************************/

template implicitlyConverts99(S, T)
{
    enum bool implicitlyConverts99 = T.sizeof >= S.sizeof
        && is(typeof({S s; T t = s;}()));
}

static assert(!implicitlyConverts99!(long, short));

void test99()
{
}

/***************************************************/

void test100()
{
  {
    real r = ulong.max;
    printf("r = %Lg, ulong.max = %llu\n", r, ulong.max);
    ulong d = cast(ulong)r;
    printf("d = %llx, ulong.max = %llx\n", d, ulong.max);
    assert(d == ulong.max);
  }
  {
    real r = ulong.max - 1;
    printf("r = %Lg, ulong.max = %llu\n", r, ulong.max);
    ulong d = cast(ulong)r;
    printf("d = %llx, ulong.max = %llx\n", d, ulong.max);
    assert(d == ulong.max - 1);
  }
}

/***************************************************/

auto e101(int x) { return 5; }

void test101()
{
    assert(is(typeof(e101(3)) == int));
}

/***************************************************/

version(X86)
{
int x103;

void external(...)
{
    printf("external: %d\n", *cast (int *) _argptr);
    x103 = *cast (int *) _argptr;
}

class C103
{
    void method ()
    {
	void internal (...)
	{
	    printf("internal: %d\n", *cast (int *)_argptr);
	    x103 = *cast (int *) _argptr;
	}

	internal (43);
	assert(x103 == 43);
    }
}

void test103()
{
    external(42);
    assert(x103 == 42);
    (new C103).method ();
}
}
else version(X86_64)
{
    pragma(msg, "Not ported to x86-64 compatible varargs, yet.");
    void test103() {}
}
else
    static assert(false, "Unknown platform");

/***************************************************/

class C104
{
    template Bar()
    {
    }
}

static assert(!is(typeof(C104.Bar.foo)));

void test104()
{
}

/***************************************************/

template Templ(T)
{
    const char [] XXX = Type.mangleof;
    alias T Type;
}

void test105()
{
    Templ!(int).Type x;
    auto s = Templ!(int).XXX;
    writeln(s);
    assert(s == "i");
}

/***************************************************/
// rejects-valid 2.012.

class foo107 {}
alias foo107 bar107;
void x107()
{
   bar107 a = new bar107();
   bar107 b = new bar107();
   bool c = (a == b);
}

void test107()
{
}

/***************************************************/

struct Foo108
{
    char[] byLine()()
    {
	return null;
    }
}

void test108()
{   Foo108 foo;

    foreach (char c; foo.byLine)
    {
    }
}

/***************************************************/

void test109()
{
    double x[] = new double[1];
    assert(x[0] != 0);
}

/***************************************************/

void test110()
{
    struct C {
	int[0] b;
    }
    static C g_c2_ = {  };
}

/***************************************************/

template Foo111(T...) {
    alias T Foo111;
}

void test111()
{
    auto y = (Foo111!(int) x){ return 0; };
}

/***************************************************/

bool isNull(string str) {
        return str is null;
}

const bool foo112 = isNull("hello!");

void test112()
{
    assert(!foo112);
}

/***************************************************/

void test113()
{
  for (int j=1; j<2; j++) {
    int x = (j<0) ? -j : j;
    int q=0;
    for (int i=0; i<x; i++) ++q;
    assert(q!=0);
  }
}

/***************************************************/

struct VariantN
{
    static int opCall(int value)
    {
        return 0;
    }

    void foo()
    {
        VariantN v;
	v.bar(42, 5);
    }

    void bar(int value, int i)
    {
        int args[2] = [ VariantN(value), VariantN(i) ];
    }
}

void test114()
{
}

/***************************************************/

class B115 : A115!(B115) { }
class A115(T) { }

void test115()
{
}

/***************************************************/

struct Foo116 {
    this(U...)(U values)  { }
}

void test116()
{
  new Foo116;
}

/***************************************************/

void test117()
{
    float f = 7;
    f = f * 2;
    assert(f == 14);

    double d = 7;
    d = d * 2;
    assert(d == 14);

    real r = 7;
    r = r * 2;
    assert(r == 14);
}

/***************************************************/

void test118()
{
    int foo(real x)
    {
	real y = -x*-x;
	return cast(int)y;
    }

    auto i = foo(4.0);
    assert(i == 16);
}

/***************************************************/

class A119
{
    static class B119 : C119.D { }
}

abstract class C119
{
    static class D { }
}

void test119()
{
}

/***************************************************/

class A120 {
    class B120 : C120.D { }
}

class C120 : E120 {
    static class D { }
}

interface E120 { }

void test120()
{
}

/***************************************************/

void test121()
{
    static assert(null is null);
}

/***************************************************/

T[] find123(alias pred, T)(T[] input) {
   while (input.length > 0) {
      if (pred(input[0])) break;
      input = input[1 .. $];
   }
   return input;
}

void test123()
{
    int[] a = [ 1, 2, 3, 4, -5, 3, -4 ];
    find123!(function bool(int i) { return i < 0; })(a);
}


/***************************************************/

static assert(!is(typeof((){(){}
         ;-()
{};})));

/***************************************************/

struct Foobar;

/***************************************************/

int test124()
{   int result;
    dchar[] aa;
    alias uint foo_t;

    foreach (foo_t i, dchar d; aa)
    {
    }
    return result;
}

/***************************************************/

int foo125(int x)
{
    while (1)
    {
	if (x)
	    return 3;
	x++;
    }
}

void test125()
{
    foo125(4);
}

/***************************************************/

int foo126(int x)
{
    while (1)
    {
	if (x)
	    return 3;
	x++;
    }
    assert(0);
}

void test126()
{
    foo126(4);
}

/***************************************************/

struct S127(T, int topology = 1)
{
    this(T value) { }
}

void cons127(int t)(S127!(int, t) tail)
{
}

void test127()
{
    S127!(int)(1);
    S127!(int, 1) lst;
    cons127(lst);
}

/***************************************************/

struct S128(T, int topology = 1)
{
    this(T value) { }
}

void cons128(int t)(S128!(int, t) tail)
{
}

void test128()
{
    S128!(int, 1)(1);
    S128!(int) lst;
    cons128(lst);
}

/***************************************************/

struct R129(R : E[], E)
{
    E[] forward;
    static R129 opCall(E[] range)
    {
        R129 result = {};
        result.forward =  range;
        return result;
    }
}

R129!(E[]) retro129(E)(E[] r)
{
    return R129!(E[])(r);
}

int begin129(F)(R129!(F) range)
{
    return 0;
}

void test129()
{
    int[] a = [ 1, 2, 3 ];
    auto r = retro129(a);
    auto i = begin129(r);
}

/***************************************************/

struct S130
{
  byte[3] x;
}

__gshared S130 e130;

const(S130) example130() { return e130; }

void test130()
{
}

/***************************************************/

void foo131(real z) {}

void test131()
{
    real F = 1;
    foo131( 1 + (F*3*2.1) );
}

/***************************************************/

float getFloat() {
    return 11468.78f;
}

void test132()
{
    uint i = cast(uint) 11468.78f;
    assert(i == 11468);

    uint j = cast(uint) getFloat();
    assert(j == 11468);
}

/***************************************************/

template T133(string s) {
    const string T133 = s;
}

string f133(string s) {
    return s;
}

void test133()
{
    int foo;
    //writeln(foo.stringof);
    assert ("foo" == f133(foo.stringof));
    assert ("foo" == T133!(foo.stringof));
}

/***************************************************/

public struct foo134
{
    public this(real aleft)
    {
    }
}

class bar134
{
    final void fun(foo134 arg = foo134(0.)) { }
}

/***************************************************/

void test135()
{
    char[char[3]] ac;
    char[3] c = "abc";
    ac["abc"]='a';
    assert(ac[c]=='a');

    char[dchar[3]] ad;
    dchar[3] d = "abc"d;
    ad["abc"d]='a';
    assert(ad[d]=='a');
}

/***************************************************/

void test136()
{
    struct S { int i[3]; }
    enum S s = S(8);
    const int i  = s.i[2];
    assert(i == 8);
}

/***************************************************/

struct Particle {
    char[16] name;
}

class ReadSystem {
    size_t[char[16]] pKindsIdx;

    void t(Particle p)
    {   auto idx=p.name in pKindsIdx;
    }
}

void test137()
{
    char[16] n;
    size_t[char[16]] aa;
    auto r=n in aa; // works
}

/***************************************************/

long test138(int y)
{
    return *cast(long*)(&y);
}

/***************************************************/

void test139()
{
   auto famousNamedConstants =
    [ "pi" : 3.14, "e" : 2.71, "moving sofa" : 2.22 ];

    assert(famousNamedConstants["e"]==2.71);
}

/***************************************************/

int* get140()  {  return (new int[4]).ptr; }

void test140()
{
  int* p = get140();
  p[0..3] = 0;
  p[0] = 7;
}

/***************************************************/

class Foo141 {
    Foo141 next;
    void start()
    in { assert (!next); } body
    {
        void* p = cast(void*)this;
    }
}

/***************************************************/

void a142(int b = 1+2)(){};

void test142()
{
    a142!(1+2)();
    a142();
}

/***************************************************/

class A143
{
    invariant() { }
    void fill() { }
}


class B143 : A143
{
    override void fill() { }
}

void test143()
{
    auto b = new B143();
    b.fill();
}

/***************************************************/

struct Pair
{
    static Pair opCall(uint a, uint b) { return Pair.init; }
}

struct Stack
{
    Pair pop() { return Pair.init; }
}

void test144()
{
    Stack stack;
    Pair item = stack.pop;
}

/***************************************************/

struct Ashes {
    int ashes = cast(int)0;
}
void funky (Ashes s = Ashes()) { }

struct S145 {
    real a = 0, b = 0;
}

void func145(S145 s = S145()) { }

void test145()
{
    funky();
    func145();
}

/***************************************************/

string foo146(T...)(T args)
{
    string ret;

    foreach(arg; args) {
        ret = arg;
    }

    assert(ret=="b"); // passes
    return ret;
}

void test146()
{
    string s = foo146("b");
    assert(s == "b"); // fails
}

/***************************************************/

void test147()
{
    string s = "foo";
    dchar c = 'x';
    s ~= c;
    assert(s == "foox");

    wstring ws = "foo";
    ws ~= c;
    assert(ws == "foox");
}

/***************************************************/

void test148()
{
    string a = "\U00091234";
    string b;

    b ~= "\U00091234";

    if (a != b) {
	    assert(0);
    }
}

/***************************************************/

void test149()
{
  long[1] b = void;
  b[0] = -1L;
  b[0] >>>= 2;
  assert( (b[0]) == 0x3FFFFFFFFFFFFFFFL);
}

/***************************************************/

bool foo150()
{
    int x;
    return cast(void*) (x & 1) == null;
}

/***************************************************/
// 3521

void crash(int x)
{
  if (x==200) return;
   asm { int 3; }
}

void test151()
{
   int x;
   bug3521(&x);
}

void bug3521(int *a){
    int c = 0;
    *a = 0;
    if ( *a || (*a != (c = 200)) )
       crash(c);
}

/***************************************************/

string foo152(T...)() {
    return "";
}

void test152() {
    foo152!(int, char)();
}

/***************************************************/

int get_value()
{
    return 1;
}

int[2] array1;
int[2] array2;

int foo153(ulong a1, ulong extra, ulong extra2, ulong extra3)
{
    if (!((a1 & 1) | (get_value() | array1[cast(uint)(a1^1)])))
        return 0;

    if (0 >= array2[cast(uint)(a1^1)])
        return 0;

    return 1;
}

void test153()
{
    foo153(0, 0, 0, 0);
}

/***************************************************/

class B154 : A154
{
}

enum SomeEnum
{
    EnumMember = 10
}

class A154
{
    SomeEnum someEnum()
    {
        return SomeEnum.EnumMember;
    }
}

void test154()
{
    auto b = new B154();
    assert(cast(int)b.someEnum == 10);
}

/***************************************************/

struct Qwert {
    Yuiop.Asdfg hjkl;
}

struct Yuiop {
    struct Asdfg {
        int zxcvb;
    }
}

/***************************************************/

void f156(Value156.Id t)
{
    assert(cast(int)t == 1);
}

struct Value156 {
  public static enum Id {
    A,
    B
  }
}

void test156()
{
  Value156.Id t = Value156.Id.B;
  f156(t);
}

/***************************************************/

X157 x157;
enum X157 { Y };

interface Foo157 {
    Policy157 fn();
}

enum Policy157 {Default, Cached, Direct}

void test157()
{
}

/***************************************************/

class X158 {
  Y158.NY t;
  enum NX { BLA, BLA1 }
}

class Y158 {
  enum NY { FOO, BAR }
  X158.NX nx;
}

/***************************************************/

struct Foo159 {
    Bar.Baz x;

    struct Bar {
        struct Baz {}
    }
}

/***************************************************/

void test160()
{
  long[1] b = void;
  b[0] = -1L;
  b[0] >>>= 2;
  assert( (b[0]) == 0x3FFFFFFFFFFFFFFFL);
  int i = -1;
  assert(i >>>2 == 0x3FFFFFFF);
}

/***************************************************/

class A161 {
    struct B {
        D161 x;

        struct C {}
    }
}


struct D161 {}

class C161
{
    A a;

    struct A
    {
        uint m;
    }

    enum
    {
        E = 0
    }
}

/***************************************************/

interface A162
{
    C162 foo();
    C162 foo() const;
}

class B162 : A162
{
    C162 foo() { return null; }
    C162 foo() const { return null; }
}

abstract class C162 : A162
{
    C162 foo() { return null; }
    C162 foo() const { return null; }
}

/***************************************************/

void func163( A... )( string name, string v )
{
}

void test163()
{
    func163!( int, long, float )( "val", "10" );
    func163!()( "tmp", "77" );
    alias func163!() TMP; TMP( "tmp", "77" );
}

/***************************************************/

class A164
{
    B164 foo() { return null; }
    B164 foo() const { return null; }
}

abstract class B164 : A164
{
    override final B164 foo() { return null; }
    override final B164 foo() const { return null; }
}

/***************************************************/

class A165
{
    B165 foo() { return null; }
    const(B165) foo() const { return null; }
}

abstract class B165 : A165
{
    override final B165 foo() { return null; }
    override final const(B165) foo() const { return null; }
}

/***************************************************/

struct A166 {
   B166  xxx;
   static this () { }
}

struct B166 {}

/***************************************************/

void x168(T)() {
    static assert(false);
}

template y168(T) {
    const bool y168 = is(typeof( { x168!(T)(); } ));
}

static assert(!y168!(int));

/***************************************************/

void test169()
{
    int AssociativeArray;
    int[int] foo;
    foreach (x; foo)    {    }
}

/***************************************************/

FwdEnum this_fails;

enum : int
{
        E170 =  2
}

enum FwdEnum : int
{
        E2 =  E170
}

/***************************************************/

abstract class Address {
    abstract int nameLen();
}

class Class171 : Address {
    FwdStruct z;

    struct FwdStruct  {  }

    override int nameLen()    { return 0; }
}

void test171 ()
{
        Class171 xxx = new Class171;
}

/***************************************************/

struct Foo172
{
    enum bool BAR = is (typeof({}()));
    static assert (BAR == is (typeof({}())));
}

/***************************************************/

const char[][ 89 ] ENUM_NAME = [ 1:"N0" ];

void test173()
{
    switch(`Hi`.dup) {
        case ENUM_NAME[1]:
	default:
		break;
    }
}

/***************************************************/

class A174 {
    void x() {  }
}

class B174 : A174 {
    override void x() {
        assert(0);
    }
    final void do_x() {
        super.x();
    }
}

void test174()
{
    auto b = new B174();
    b.do_x();
}

/***************************************************/

void badvariadic(...) {}

static assert(!is(typeof(mixin(badvariadic()))));

/***************************************************/

struct Foo176
{
    int x;
}

Foo176 getFoo(Foo176 irrelevant)
{
    Foo176 p = Foo176(400);
    if ( p.x > p.x )
        return irrelevant;
    else
        return p;
}

void test176()
{
   assert(getFoo( Foo176(0) ).x == 400);
}

/***************************************************/

int test177()
{
    long[1] c = [0]; // must be long

    int [1] d = [1];
    int k = 0;
    if (!d[0])
       k = 1;
    k = d[0] + k + k;

    if (c[0]) assert(c[0]);

    return k;
}

/***************************************************/

struct S178 {
    int x;

    template T(int val) {
	enum S178 T = { val };
    }
}

const x178 = S178.T!(0);

/***************************************************/

double[100_000] arr = 0.0;

/***************************************************/

alias ireal BUG3919;
alias typeof(BUG3919.init*BUG3919.init) ICE3919;
alias typeof(BUG3919.init/BUG3919.init) ICE3920;

/***************************************************/

struct S179 {
    char a, b, c, d;
}

void show(char[] args...) {
    assert(args[0]=='A');
    assert(args[1]=='L');
    assert(args[2]=='D');
    assert(args[3]=='O');
}

void A179( S179 ss ) {
    show( ss.a, ss.b, ss.c, ss.d );
}

void test179()
{
    S179 ss3;
    ss3.a = 'A';
    ss3.b = 'L';
    ss3.c = 'D';
    ss3.d = 'O';
    A179( ss3 );
}

/***************************************************/

struct XY { union { int x, y; } }
struct AHolder {
    XY aa;
    void a(XY x) { aa = x; }
}
struct AB {
    AHolder aHolder;
    XY b;
    void a(XY x) { aHolder.a(x); }
}
struct Main {
    AB ab;

    void setB() { ab.b = XY(); }
    void f() {
        ab.a(XY.init);
        setB();
    }
}

/***************************************************/

void fooa181(int x, int y, int[0] a, int z, int t)
{
    if (!(x == 2 && y == 4 && z == 6 && t == 8))
	assert(0);
}

void foob181(int x, int y, int[0] a)
{
    if (!(x == 2 && y == 4))
	assert(0);
}

void fooc181(int[0] a, int x, int y)
{
    if (!(x == 2 && y == 4))
	assert(0);
}

void food181(int[0] a)
{
}

void test181()
{
    int[0] arr = 0;
    fooa181(2, 4, arr, 6, 8);
    foob181(2, 4, arr);
    fooc181(arr, 2, 4);
    food181(arr);
}

/***************************************************/
// 4042

template isQObjectType(T)
{
    enum isQObjectType = is(T.__isQObjectType);
}

template QTypeInfo(T)
{
    static if (!isQObjectType!T)
    {
        enum size = T.sizeof;
    }
}

struct QList(T)
{
    alias QTypeInfo!T TI;
    int x;

    void foo()
    {
        x++;
    }
}

void exec(QList!(QAction) actions) {}

interface IQGraphicsItem
{
}

abstract
	class QGraphicsObject : IQGraphicsItem
{
}

class QGraphicsWidget : QGraphicsObject
{
}

class QAction
{
    void associatedGraphicsWidgets(QList!(QGraphicsWidget) a)
    {
        QList!(QGraphicsWidget) x;
    }
}

void test182()
{
}

/***************************************************/

enum { a183 = b183() }

int b183() { return 0; }

/***************************************************/

struct Z184 {
    int bar = 1;
    union { Foo184 foo; }
}

struct Foo184 { size_t offset = 0;}

/***************************************************/

struct BB185
{
  Item185[1] aa;
}

struct CC185
{
  Item185 aa;
}

struct Item185
{
  byte data;
}

/***************************************************/

const PM_QS_INPUT = QS_INPUT;
const QS_INPUT = 2;

/***************************************************/

alias A187 B187;
const int A187 = 1;

/***************************************************/

int foo188(int[3] s)
{
    return s[0] + s[1] + s[2];
}

void test188()
{
    int[3] t = [1,3,4];
    auto i = foo188(t);
    if (i != 8)
	assert(0);
}

/***************************************************/

template X189(alias fn) {
    alias typeof(fn) X189;
}

void a189()(T1189 x) {
    alias X189!(T1189.foo) P; //line 7

    x.foo();
}

class T1189 {
    void foo() {
	printf("T1.foo()\n");
    }
}

class T2189 : T1189 {
    void bla() {
	printf("T2.blah()\n");
        assert(false); //line 19
    }
}

void test189() {
    a189!()(new T2189());
}

/***************************************************/

void test190()
{
    string s;

    if (true) scope(exit) s ~= "a";
    if (false) { } else scope(exit) s ~= "b";
    if (true) scope(exit) scope(exit) s ~= "c";
    foreach(x; 1..2) scope(exit) s ~= "d";
    if (true) L1: scope(exit) s ~= "e";
    do scope(exit) s ~= "f"; while (false);
    int i; while (++i == 1) scope(exit) s ~= "g";
    try { } finally scope(exit) s ~= "h";
    assert(s == "abcdefgh");
}

/***************************************************/

struct S191 {
  int last = 0;
  S191 opCall(int i) {
    printf("%d %d\n", last, i);
    assert(i == 1 && last == 0 || i == 2 && last == 1 || i == 3 && last == 1);
    last = i;
    return this;
  }
}

void test191()
{
  S191 t;
  t(1)(2);
  t(3);
}

/***************************************************/

enum foo192 {
    item,
}

//pragma(msg, foo.mangleof);
static assert(foo192.mangleof == "E6test426foo192");

/***************************************************/

void test193()
{
    enum Shapes
    {
	Circle, Square
    }

    int i;
    Shapes s;

    pragma(msg, i.stringof);
    pragma(msg, s.stringof);

    static assert(i.stringof == "i");
    static assert(s.stringof == "s");
}

/***************************************************/

void test194()
{
    uint[][] b = [[ 1, 2, ]];
}

/***************************************************/

alias int T195;

class C195
{
    int yum = x195;
}

const T195 x195 = 0;

/***************************************************/

union A196 {
    double[2] a;
    double[2] b;
}

union B196 {
public:
     double[2] a;
     double[2] b;
}

static assert(A196.sizeof == B196.sizeof);

/***************************************************/

template Compileable(int z) { bool OK;}

struct Bug3569 {
    int bar() { return 7; }
}

struct Bug3569b {
    Bug3569 foo;
    void crash() {
        static assert(!is(typeof(Compileable!(foo.bar()))));
        static assert(!is(typeof(Compileable!((foo = Bug3569.init).bar()))));
    }
}

void test197()
{
}

/***************************************************/

void test198()	// Bugzilla 4506
{
    int c = 1;
    for (int k = 0; k < 2; k++) {
        assert((k == 0 && c == 1) || (k == 1 && c == -1));
        c *= -1;
    }
}

/***************************************************/

// Bugzilla 4514
void g199(void delegate(void*, void*) d) { }

struct X199 {
    void f(void*, void*) {}
    void n()
    {
        g199(&f);
    }
}

/***************************************************/
// Bugzilla 4443

struct Struct4443
{
    int x;
    char[5] unused;
}

void foo4443(Struct4443 *dest, Struct4443[] arr)
{
    int junk = arr[$-1].x;
    if (dest || arr[$-1].x) {
        *dest = arr[$-1];
    }
}

void test200()
{
    Struct4443[1] a;
    Struct4443 info;
    foo4443(&info, a);
}

/***************************************************/

// Bugzilla 2931

struct Bug2931 {
        int val[3][4];
}

struct Outer2931 {
        Bug2931 p = Bug2931(67);  // Applies to struct static initializers too
        int zoom = 2;
        int move = 3;
        int scale = 4;
}

int bug2931()
{
  Outer2931 v;
  assert(v.move==3);
  assert(v.scale == 4);
  return v.zoom;
}

int bug2931_2()
{
  Outer2931 v;
  assert(v.move==3);
  for (int i = 0; i < 4; i++)
  { for (int j = 0; j < 3; j++)
    {
	printf("[%d][%d] = %d\n", j, i, v.p.val[j][i]);
	if (i == 0 && j == 0)
	    assert(v.p.val[j][i] == 67);
	else
	    assert(v.p.val[j][i] == 0);
    }
  }
  printf("v.zoom = %d\n", v.zoom);
  assert(v.scale == 4);
  return v.zoom;
}

static assert(bug2931()==2);

void test201() {
    assert(bug2931()==2);
    assert(bug2931_2()==2);
}


/***************************************************/
// This was the original varargs example in std.vararg

import core.vararg;

void foo202(int x, ...) {
    printf("%d arguments\n", _arguments.length);
    for (int i = 0; i < _arguments.length; i++) {
        int j = va_arg!(int)(_argptr);
        printf("\t%d\n", j);
	assert(j == i + 2);
    }
}

void fooRef202(ref int x, ...) {
    printf("%d arguments\n", _arguments.length);
    for (int i = 0; i < _arguments.length; i++) {
        int j = va_arg!(int)(_argptr);
        printf("\t%d\n", j);
	assert(j == i + 2);
    }
}

void test202()
{
    foo202(1, 2, 3, 4, 5);

    printf("---\n");

    int x = 1;
    fooRef202(x, 2, 3, 4, 5);
}

/***************************************************/
// Bugzilla 1418

class A203
{
    char name = 'A';
    class B203
    {
        char name = 'B';
    }
}

void test203()
{
    class C203
    {
    char name = 'C';
    }

    auto a = new A203;
    auto b = a.new B203;
    auto c = new C203;

    writeln(a.tupleof); // prints: A
    writeln(b.tupleof); // prints: B main.A
    writeln(c.tupleof); // prints: C 0000
    assert(a.tupleof.length == 1 && a.tupleof[0] == 'A');
    assert(b.tupleof.length == 1 && b.tupleof[0] == 'B');
    assert(c.tupleof.length == 1 && c.tupleof[0] == 'C');
}

/***************************************************/
// Bugzilla 4516

struct A204 { B204 b; }
enum B204 { Z }

/***************************************************/
// Bugzilla 4503

class Collection205(T) { }
ICollection c;

alias Collection205!int ICollection;

/***************************************************/

enum TaskStatus:int { Building=-1, }

TaskStatus test206(char[] s){
    char[] t="TaskStatus".dup;
    if (s.length>t.length && s[0..t.length]==t){
        long res=0;
        if (s[t.length]=='-') res= -res;	// <= OPnegass
        return cast(TaskStatus)cast(int)res;
    }
    assert(0);
}

/***************************************************/

struct UN {   double dd;    long ll; }
bool cmp( UN * pU ) {   return pU.dd >= pU.ll ? true : false; }

struct UN2 {  real dd; long ll; }
bool cmp2( UN2 * pU ) {  return pU.dd >= pU.ll ? true : false; }

struct UN3 {  double dd; int ll; }
bool cmp3( UN3 * pU ) {  return pU.dd >= pU.ll ? true : false; }

void test207()
{
   static UN u = { 10.50, 10 };
   auto i = cmp(&u);
   printf( "%d\n", cmp( &u ) );
   assert(i);

   static UN2 u2 = { 10.50, 10 };
   i = cmp2(&u2);
   assert(i);

   static UN3 u3 = { 10.50, 10 };
   i = cmp3(&u3);
   assert(i);

   static UN3 u3_1 = { 9.50, 10 };
   i = cmp3(&u3_1);
   assert(!i);
}

/***************************************************/

template fail4302() {
    static assert(0);
}
template bug4302() {
   alias fail4302!() bad;
}
static if (is(bug4302!())) {}

/***************************************************/

template tough4302()
{
  template bar()
  {
     template far()
     {
         static assert(0);
     }
     alias far!() par;
  }
  static if (is(bar!())) {}
}

alias tough4302!() tougher;

/***************************************************/

template Bug6602A(T) {
  Bug6602B!(T).Result result;
}

template Bug6602B(U) {
  static assert(is(U == int));
  alias bool Result;
}

enum bug6602Compiles = __traits(compiles, Bug6602A!short);

/***************************************************/
// Bugzilla 3493

const bar209 = foo209;
const int * foo209 = null;

/***************************************************/
// 3418

void test210()
{
    ulong a = 1;
    a = cast(ulong)(a * 2.0L);
}

/***************************************************/

static assert(!is(typeof(Object.tupleof[2000]=0)));

/***************************************************/

struct Ghost {}

void bug4430(T)(int x)   {}
void bug4430(T)(Ghost x) {}

void test212()
{
    bug4430!(char)( 777 );
}

/***************************************************/
// 4768

struct A213 { B213 b; }
enum B213 { Z213 = 2 }

void test213()
{
   A213 x;
   assert(x.b == 2);
}

/***************************************************/

void g214(int j) { }

void test214()
{
    struct S
    {
        int i;
        void f() { g214(i); }
    }
    auto s = S();
}

/***************************************************/

template Q(s...) { alias s q; }

void test215()
{
    class C {}
    enum assocarrayliteral = Q!( [1:2] ).q.stringof;
    enum complex80 = Q!( 1+1.0i ).q.stringof;
    //enum dottype = Q!( C.Object.toString ).q.stringof;
    enum halt = (assert(0), 0).stringof;    // ICE w/ -release
    //enum remove = Q!( [1:2].remove(1) ).q.stringof;
    enum templat = Q!( Q ).q.stringof;
}

/***************************************************/
// 4941

template T216(_...) { alias _ T216; }
size_t mid216(size_t n) { return n/2; }

alias T216!(int, int)[0 .. mid216($)] A216;
alias T216!(1, 2, 3)[0 .. mid216($)] B216;

void test216()
{
    T216!(int, int, int) values;
    auto slice = values[0 .. mid216($)];   // C
}

/***************************************************/

int bug4529a() { return 0; }
int function() bug4529b;
auto ivorBomb1 = typeid(typeof(bug4529a));
auto ivorBomb2 = typeid(typeof(bug4529b));

/***************************************************/

void bug5218c(char [3] s) {}
void bug5218w(wchar [3] s) {}
void bug5218d(dchar [3] s) {}

void test217()
{
    bug5218c("abc");
    bug5218w("abc"w);
    bug5218d("abc"d);
}

/***************************************************/
// 2954

void test218()
{
    char[char[3]] ac;
    char[3] c = "abc";
    ac["abc"]='a';
    assert(ac[c]=='a');

    char[dchar[3]] ad;
    dchar[3] d = "abc"d;
    ad["abc"d]='a';
    assert(ad[d]=='a');
}

/***************************************************/
// 2206

template T219(U) {
  class C {}
}

void test219()
{
  mixin T219!(int); // using a named mixin here fixes it

  pragma(msg, T219!(int).C.mangleof);
  pragma(msg, C.mangleof); // incorrectly outputs the same as above

  assert(T219!(int).C.classinfo !is C.classinfo); // fails
  assert(T219!(int).C.mangleof != C.mangleof); // fails
}


/***************************************************/
// 2206

class D220 {}

template T220(U) {
  class C { this() { } }
}

void test220()
{
  mixin T220!(int);

  // all print 8
  writeln(T220!(int).C.classinfo.init.length);
  writeln(C.classinfo.init.length);
  writeln(D220.classinfo.init.length);

  auto c = new C; // segfault in _d_newclass
}

/***************************************************/

const struct S5110
{
    static int value;
}

static assert(is(typeof(S5110.value) == int));

/***************************************************/

class C5110
{
 override:
    string toString() { return ""; }

    class Nested
    {
        void gun() {}
    }
}

/***************************************************/

immutable class Bug5504
{
    void foo(T)(T a) {}
    template xx(X) {
        void hoo(T)(T a) {}
    }
}

shared class Bug5504b
{
    void foo(T)(T a) {}
    template xx(X) {
        void hoo(T)(T a) {}
    }
}

void test5504()
{
    immutable Bug5504 c;
    c.foo(10);
    c.xx!(int).hoo(10);
    shared Bug5504b d;
    d.foo(10);
    d.xx!(int).hoo(10);
}

/***************************************************/

void bug5105() // compilation test -- don't need to run
{
    auto c = new shared(C5105);
    c.foo(10);
}

synchronized shared class C5105
{
    void foo(T)(T a) {}
}

/***************************************************/
// 5145

interface I221{
    void bla();
}

interface J221
{
    I221 sync ();
}

class A221 : B221
{
    final override I221 sync()
    in { assert( valid ); }
    body
    {
        return null;
    }
}

class B221 : J221
{
    override I221 sync()
    in { assert( valid ); }
    body
    {
        return null;
    }

    final bool valid()
    {
        return true;
    }
}

/***************************************************/

template Bug3276(bool B) {
   static if (B)
      alias Bug3276!(false) Bug3276;
   else
       alias double Bug3276;
}

template Bug3276_b(alias W) {
    alias W!(true) Bug3276_b;
}

alias Bug3276_b!(Bug3276) Bug3276_c;

/***************************************************/
// 5294

void foo222(int) {}

void test222()
{
    int count;
    for (int i = 0; i < 2; i++) {
        count++;
        foo222(i * 5 - 6); // comment this out and it makes 2 loops
    }
    printf("%d\n", count); // compile with -O and it prints 1
    assert(count == 2);
}

/***************************************************/

void foo223(long x,long a,long b,long c,long d,long e,long f)
{
    assert(x == 0x123456789ABCDEF0);
}

void test223()
{
    foo223(0x123456789ABCDEF0,2,3,4,5,6,7);
}

/***************************************************/
// 4379

template BigTuple(U...) {
    alias U BigTuple;
}

alias
BigTuple!(1,1,1,1,1,1,1,1,1,1,1,1,1,1,1,1,1,1,1,1,1,1,1,1,1,1,1,1,1,1,1,1,
1,1,1,1,1,1,1,1,1,1,1,1,1,1,1,1,1,1,1,1,1,1,1,1,1,1,1,1,1,1,1,1,1,1,1,1,1,1,1,1,
1,1,1,1,1,1,1,1,1,1,1,1,1,1,1,1,1,1,1,1,1,1,1,1,1,1,1,1,1,1,1,1,1,1,1,1,1,1,1,1,
1,1,1,1,1,1,1,1,1,1,1,1,1,1,1,1,1,1,1,1,1,1,1,1,1,1,1,1,1,1,1,1,1,1,1,1,1,1,1,1,
1,1,1,1,1,1,1,1,1,1,1,1,1,1,1,1,1,1,1,1,1,1,1,1,1,1,1,1,1,1,1,1,1,1,1,1,1,1,1,1,
1,1,1,1,1,1) Tuple4379;

void test224()
{
    foreach(x; Tuple4379) {    }
}

/***************************************************/
// 3681

public final class A3681 {
    private this() {
	int i =0;
	int j = i + 1;
 i = j * 15; j = i * 59; i = j * 15; j = i * 59; i = j * 15; j = i * 59; i = j * 15; j = i * 59;
 i = j * 15; j = i * 59; i = j * 15; j = i * 59; i = j * 15; j = i * 59; i = j * 15; j = i * 59;
 i = j * 15; j = i * 59; i = j * 15; j = i * 59; i = j * 15; j = i * 59; i = j * 15; j = i * 59;
 i = j * 15; j = i * 59; i = j * 15; j = i * 59; i = j * 15; j = i * 59; i = j * 15; j = i * 59;
 i = j * 15; j = i * 59; i = j * 15; j = i * 59; i = j * 15; j = i * 59; i = j * 15; j = i * 59;
 i = j * 15; j = i * 59; i = j * 15; j = i * 59; i = j * 15; j = i * 59; i = j * 15; j = i * 59;
 i = j * 15; j = i * 59; i = j * 15; j = i * 59; i = j * 15; j = i * 59; i = j * 15; j = i * 59;
 i = j * 15; j = i * 59; i = j * 15; i = j * 15; j = i * 59; i = j * 15; j = i * 59; i = j * 15;
 j = i * 59; i = j * 15; j = i * 59; i = j * 15; j = i * 59; i = j * 15; j = i * 59; i = j * 15;
 j = i * 59; i = j * 15; j = i * 59; i = j * 15; j = i * 59; i = j * 15; j = i * 59; i = j * 15;
 j = i * 59; i = j * 15; j = i * 59; i = j * 15; j = i * 59; i = j * 15; j = i * 59; i = j * 15;
 j = i * 59; i = j * 15; j = i * 59; i = j * 15; j = i * 59; i = j * 15; j = i * 59; i = j * 15;
 j = i * 59; i = j * 15; j = i * 59; i = j * 15; j = i * 59; i = j * 15; j = i * 59; i = j * 15;
 j = i * 59; i = j * 15; j = i * 59; i = j * 15; j = i * 59; i = j * 15; j = i * 59; i = j * 15;
 j = i * 59; i = j * 15; j = i * 59; i = j * 15; j = i * 59; i = j * 15; j = i * 59; i = j * 15;
 j = i * 59; i = j * 15; j = i * 59; i = j * 15; j = i * 59; i = j * 15; j = i * 59; i = j * 15;
 j = i * 59; i = j * 15; j = i * 59; i = j * 15; j = i * 59; i = j * 15; j = i * 59; i = j * 15;
 j = i * 59; i = j * 15; j = i * 59; i = j * 15; j = i * 59; i = j * 15; j = i * 59; i = j * 15;
 j = i * 59; i = j * 15; j = i * 59; i = j * 15; j = i * 59; i = j * 15; j = i * 59; i = j * 15;
 j = i * 59; i = j * 15; j = i * 59; i = j * 15; j = i * 59; i = j * 15; j = i * 59; i = j * 15;
 j = i * 59; i = j * 15; j = i * 59; i = j * 15; j = i * 59; i = j * 15; j = i * 59; i = j * 15;
 j = i * 59; i = j * 15; j = i * 59; i = j * 15; j = i * 59; i = j * 15; j = i * 59; i = j * 15;
 j = i * 59; i = j * 15; j = i * 59; i = j * 15; j = i * 59; i = j * 15; j = i * 59; i = j * 15;
 j = i * 59; i = j * 15; j = i * 59; i = j * 15; j = i * 59; i = j * 15; j = i * 59; i = j * 15;
 j = i * 59; i = j * 15; j = i * 59; i = j * 15; j = i * 59; i = j * 15; j = i * 59; i = j * 15;
 j = i * 59; i = j * 15; j = i * 59; i = j * 15; j = i * 59; i = j * 15; j = i * 59; i = j * 15;
 j = i * 59; i = j * 15; j = i * 59; i = j * 15; j = i * 59; i = j * 15; j = i * 59; i = j * 15;
 j = i * 59; i = j * 15; j = i * 59; i = j * 15; j = i * 59; i = j * 15; j = i * 59; i = j * 15;
 j = i * 59; i = j * 15; j = i * 59; i = j * 15; j = i * 59; i = j * 15; j = i * 59; i = j * 15;
 j = i * 59; i = j * 15; j = i * 59; i = j * 15; j = i * 59; i = j * 15; j = i * 59; i = j * 15;
 j = i * 59; i = j * 15; j = i * 59; i = j * 15; j = i * 59; i = j * 15; j = i * 59; i = j * 15;
 j = i * 59; i = j * 15; j = i * 59; i = j * 15; j = i * 59; i = j * 15; j = i * 59; i = j * 15;
 j = i * 59; i = j * 15; j = i * 59; i = j * 15; j = i * 59; i = j * 15; j = i * 59; i = j * 15;
 j = i * 59; i = j * 15; j = i * 59; i = j * 15; j = i * 59; j = i * 59; i = j * 15; j = i * 59;
 i = j * 15; j = i * 59; i = j * 15; j = i * 59; i = j * 15; j = i * 59; i = j * 15; j = i * 59;
 i = j * 15; j = i * 59; i = j * 15; j = i * 59; i = j * 15; j = i * 59; i = j * 15; j = i * 59;
    }
}

/***************************************************/

int bug4389()
{
    string s;
    dchar c = '\u2348';
    s ~= c;
    assert(s.length==3);
    dchar d = 'D';
    s ~= d;
    assert(s.length==4);
    s = "";
    s ~= c;
    assert(s.length==3);
    s ~= d;
    assert(s.length==4);
    string z;
    wchar w = '\u0300';
    z ~= w;
    assert(z.length==2);
    z = "";
    z ~= w;
    assert(z.length==2);
    return 1;
}

static assert(bug4389());

// ICE(constfold.c)
int ice4389()
{
    string s;
    dchar c = '\u2348';
    s ~= c;
    s = s ~ "xxx";
   return 1;
}

static assert(ice4389());

// ICE(expression.c)
string ice4390()
{
    string s;
    dchar c = '`';
    s ~= c;
    s ~= c;
   return s;
}

static assert(mixin(ice4390()) == ``);
static assert(mixin(ice4390()) == ``);

/***************************************************/
// 190

alias int avocado;
void eat(avocado x225 = .x225);
avocado x225;

void test225()
{
}

/***************************************************/
// 5534

void doStuff(byte start, byte end, uint increment = 1U) {
   auto output = new byte[3];

    size_t count = 0;
    for(byte i = start; i < end; i += increment) {
        output[count++] = i;
    }
}

void test226()  {
    doStuff(0, 3);
}

/***************************************************/
// 5536

void test227()
{
  int[] as = [111, 666];
  as ~= as[$ - 2];
  assert(as.length == 3);
  assert(as[2] == 111);
}

/***************************************************/
// 4017

struct _A
{
   uint data;
}

const A_SIZE =   (A4017.sizeof);

alias _A A4017;

/***************************************************/
// 5455

void thrw(Data *s) {
    throw new Exception("xxx");
}

struct Data {
    Rapper *w;
    uint n, m;
}

struct Rapper {
    ubyte * dat;
    ubyte[] con() {
        return dat[0..1];
    }
}

uint jaz(ubyte[] data) {
    return cast(uint)data.length;
}

struct Resp {
    void set(Data *data, string[] soup) {
        switch(soup[0]) {
            default:
        }
        uint[] f = [jaz(data.w ? data.w.con[data.n ..data.m] : null), data.m - data.n];
        thrw(data);
    }
}

/**************************************/
// 5571

void test228() {
    auto b = new bool;
    printf("%p\n", b);
    *b = false;
}

/***************************************************/
// 5572

void doSynchronized() {
    printf("In doSynchronized() 1:  %p\n", cast(void*) global229);
    synchronized {
        printf("In doSynchronized() 2:  %p\n", cast(void*) global229);
    }
}

__gshared Object global229;

void test229() {
    auto local = new Object;
    global229 = local;

    printf("In main() 1:  %p\t%p\n",
        cast(void*) global229, cast(void*) local);
    doSynchronized();
    printf("In main() 1:  %p\t%p\n",
        cast(void*) global229, cast(void*) local);

    assert(cast(void*) global229 == cast(void*) local);
}

/***************************************************/

static immutable real negtab[14] =
    [ 1e-4096L,1e-2048L,1e-1024L,1e-512L,1e-256L,1e-128L,1e-64L,1e-32L,
	    1e-16L,1e-8L,1e-4L,1e-2L,1e-1L,1.0L ];
static immutable real postab[13] =
    [ 1e+4096L,1e+2048L,1e+1024L,1e+512L,1e+256L,1e+128L,1e+64L,1e+32L,
	    1e+16L,1e+8L,1e+4L,1e+2L,1e+1L ];

float parse(ref string p)
{
    printf("test1\n");

    real ldval = 0.0;
    int exp = 0;
    long msdec = 0;

    msdec = 123;
    exp = 2;

    ldval = msdec;
    printf("ldval = %Lg\n", ldval);
    if (ldval)
    {
        uint u = 0;
        int pow = 4096;

        while (exp > 0)
        {
            while (exp >= pow)
            {
                ldval *= postab[u];
                exp -= pow;
            }
            pow >>= 1;
            u++;
        }
        while (exp < 0)
        {
            while (exp <= -pow)
            {
                ldval *= negtab[u];
                exp += pow;
            }
            pow >>= 1;
            u++;
        }
    }
    return ldval;
}

void test230()
{
    float f;
    string s = "123e+2";
    f = parse( s );
    //printf("f = %g\n", f);
    assert( f == 123e+2f );
}

/***************************************************/

class Bug4033 {}

class Template4033(T) {
    static assert(is(T : Bug4033));
}

alias Template4033!(Z4033) Bla;

class Z4033 : Bug4033 { }

/***************************************************/

struct Bug4322 {
    int[1] a = void;
}

void bug4322() {
    Bug4322 f = Bug4322();
    Bug4322 g = Bug4322.init;
}

/***************************************************/

bool bug5672(long v)
{
    return  (v & 1) == 1;
    return  (v & 1) == 1;
}

/***************************************************/

void bug5717()
{
    string s, s2;
    s = "Привет";
    for (int i=0; i<s.length; i++)
        s2 ~= s[i];
    assert(s == s2);
}

/***************************************************/
// 3086

class X231 {
    void a() {}
    void b(int z, short c) {}
    void c(int z, short d) {}
}

void test231() {
    auto z = new X231();
    TypeInfo a = typeid(typeof(&z.a));
    TypeInfo b = typeid(typeof(&z.b));
    TypeInfo c = typeid(typeof(&z.c));

    assert(a !is b, "1");
    assert(a != b, "2");
    assert(b == c, "3");
}

/***************************************************/
// 4140

const A232 = [1,2,3];
const B232 = A232[1..A232.length];
const C232 = A232[1..$];

void test232()
{
    assert(A232[0] == 1);
    assert(A232[1] == 2);
    assert(A232[2] == 3);
    assert(B232[0] == 2);
    assert(B232[1] == 3);
    assert(C232[0] == 2);
    assert(C232[1] == 3);
}

/***************************************************/
// 1389

void test233()
{
    int a;
    mixin("a") = 666;
}

/***************************************************/
// 5735

struct A234 {}

void foo234(bool cond){}

void test234()
{
    A234 a;
    int i;

    static assert(!__traits(compiles, assert(a)));      // type A does not have a boolean value
    static assert(!__traits(compiles, assert(i || a))); // type A does not have a boolean value
    static assert(!__traits(compiles, assert(0 || a))); // OK

//    if(a) {}        // type A does not have a boolean value
//    if(i || a) {}   // type A does not have a boolean value
//    if(0 || a) {}   // type A does not have a boolean value

    static assert(!__traits(compiles, foo234(a)));         // cannot implicitly convert type A to bool
    static assert(!__traits(compiles, foo234(i || a)));    // OK
    static assert(!__traits(compiles, foo234(0 || a)));    // OK
}


/***************************************************/

int space() { return 4001; }

void oddity4001()
{
    const int bowie = space();
    static assert(space() == 4001); // OK
    static assert(bowie == 4001);   // doesn't compile
}

/***************************************************/

int bug3809() { asm { nop; } return 0; }
struct BUG3809 { int xx; }
void bug3809b() {
}

/***************************************************/
//

version (X86_64)
{
    void bug6184()
    {
        bool cmp(ref int[3] a, ref int[3] b)
        {
            return a is b;
        }

        static struct Ary
        {
            int[3] ary;
        }

        auto a = new Ary;
        auto b = new Ary;
        assert(!cmp(a.ary, b.ary));
        b = a;
        assert(cmp(a.ary, b.ary));

        // change high bit of ary address
        *(cast(size_t*)&b) ^= (1UL << 32);
        assert(!cmp(a.ary, b.ary));
    }
}
else
{
    void bug6184()
    {
    }
}

/***************************************************/
// 6229

int test6229()
{
  {
    ubyte a = 2;
    ubyte b = 4;
    b += a;
  }

    char a = 2;
    char b = 4;
    b += a;

    wchar c = 2;
    wchar d = 4;
    c /= d;

    return b;
}

/***************************************************/
// XMMBug

class XMMPainter
{
  float call()
  {
    return sumFloats(0.0f, 0.0f);
  }

  static float sumFloats(float a, float b)
  {
    return a + b;
  }
}

void test6270()
{
  auto painter = new XMMPainter;
  assert(XMMPainter.sumFloats(20, painter.call()) == 20.0f);
  auto dg = () { return XMMPainter.sumFloats(0.0f, 0.0f); };
  assert(XMMPainter.sumFloats(20, dg()) == 20.0f);
}

/***************************************************/

void test236()
{
    uint a;
    int shift;
    a = 7;
    shift = 1;
    int r;
    r = (a >> shift) | (a << (int.sizeof * 8 - shift));
    assert(r == 0x8000_0003);
    r = (a << shift) | (a >> (int.sizeof * 8 - shift));
    assert(a == 7);
}

/***************************************************/
// 4460

void test237()
{
    foreach (s, i; [ "a":1, "b":2 ])
    {
        writeln(s, i);
    }
}


/***************************************************/

void foo238(long a, long b)
{
  while (1)		// prevent inlining
  {
    long x = a / b;
    long y = a % b;
    assert(x == 3);
    assert(y == 1);
    break;
  }
}

void test238()
{
    long a, b;
    a = 10;
    b = 3;
    long x = a / b;
    long y = a % b;	// evaluate at compile time
    assert(x == 3);
    assert(y == 1);

    foo238(a, b);
}

/***************************************************/
// 5239

struct S239 { int x; }

int test239()
{
   S239[4] w = void;
   w[$-2].x = 217;
   return w[2].x;
}


/***************************************************/

void enforce6506b(bool condition, void delegate() m) {
    assert(!condition);
}
void toImpl6506b(int value) {
    void f(){}
    enforce6506b(value >= 0, &f);
}
void test6506() {
    toImpl6506b(-112345);
}

/***************************************************/
// 6505

double foo240() {
    return 1.0;
}

void test240() {
    double a = foo240();
    double b = foo240();
    double x = a*a + a*a + a*a + a*a + a*a + a*a + a*a +
               a*b + a*b;
    assert(x > 0);
}

/***************************************************/
// 6563

int foo6563(float a, float b, float c, float d, float e, float f, float g, float h)
{
    assert(a == 1);
    return 0; // return something to prevent folding
}

void test6563()
{
    auto res = foo6563(1, 1, 1, 1, 1, 1, 1, 1);
}

/***************************************************/

ubyte foo241(ubyte[] data)
{
    ubyte a, b, c, d;

    a = data[0];
    b = data[1];
    c = data[2];
    d = data[3];

    c <<= 1;
    if (c & 0x80)
        c >>= 1;
    d <<= 1;
    if (d & 0x80)
        d >>= 1;

    return d;
}

void test241()
{
    ubyte[4] data;
    data[3] = 0x40;
    assert(foo241(data[]) == 0x40);
    data[3] = 0x20;
    assert(foo241(data[]) == 0x40);
}

/***************************************************/

struct Foo6665
{
    double[2][2] dat;

    double foo(size_t i, size_t j)
    {
        return dat[i][j] = 0;
    }
}

void test6665()
{
    Foo6665 a;
}

/***************************************************/

double entropy(double[] probs) {
    double result = 0;
    foreach (p; probs) {
	if (!p) continue;
	result -= p;
    }
    return result;
}

/***************************************************/

long b5364(long bmax){
    if(true){
    }
    if(bmax >= 0) bmax = -1;
    return bmax;
}

void test5364()
{
    assert(b5364(0) == -1L);
}


/***************************************************/

struct FPoint {
  float x, y;
}

void constructBezier(FPoint p0, FPoint p1, FPoint p2, ref FPoint[3] quad) {
  quad[0] = p0;
  quad[1] = FPoint(p1.x, p1.y);
  quad[$-1] = p2;
}

void test6189() {
  auto p0 = FPoint(0, 0);
  auto p1 = FPoint(1, 1);
  auto p2 = FPoint(2, 2);

  // avoid inline of call
  FPoint[3] quad;
  auto f = &constructBezier;
  f(p0, p1, p2, quad);

  assert(quad == [p0, p1, p2]);
}

/***************************************************/
// 6997

long fun6997(long a,long b,long c)
{
    return a < b ? a < c ? a : b < c ? b : c : b;
}

long baz6997(long a, long b)
{
    bool s = (a<0) != (b<0);
    a = a > 0 ? a : -a;
    return s ? a : a;
}

struct S6997
{
    ulong bar, qux;
    bool c;

    S6997 foo()
    {
        if(!c)
        {
            long a = baz6997(bar, 0),
                b = baz6997(bar, 0),
                c = baz6997(bar, 0);
            return S6997(fun6997(a,b,c), fun6997(a,b,c));
        }
        return S6997();
    }
}

void test6997()
{
    auto x = S6997().foo();
}

/***************************************************/

ubyte foo7026(uint n) {
  ubyte[5] buf = void;
  ubyte wsize;

  while (true) {
    if ((n & ~0x7F) == 0) {
      buf[wsize++] = cast(ubyte)n;
      break;
    } else {
      buf[wsize++] = cast(ubyte)((n & 0x7F) | 0x80);
      n >>= 7;
    }
  }

  printf("%hhu\n", wsize);
  return buf[0];
}

void test7026() {
    if (foo7026(3) != 3)
	assert(0);
}


/***************************************************/

void test6354()
{
    foreach(j; 0 .. 2)
    {
        scope(failure) int i = 0;

        ushort left = 0xffU;
        left <<= (ushort.sizeof - 1) * 8;

        assert((((left & 0xff00U) >> 8) | ((left & 0x00ffU) << 8)) == 0xffu);
    }
}

/***************************************************/

struct S7072
{
    this(A)(A args) { }
}

void test7072() {
   auto s = S7072( null );
}

/***************************************************/

struct Point6881
{
    float _x, _y;

    void rotateCCW()
    {
        float tmp = -_x;
        _x = _y;
        _y = tmp;
    }
}

/***************************************************/
// 7212
void foo7212(scope int delegate(int a) dg)
{
}

void foo7212(bool a)
{
}

void test7212()
{
    foo7212((int a) => a);
}

/***************************************************/

void test242()
{
    foreach(v; long.max / 4 .. long.max / 4 + 1)
    {
        immutable long t1 = v;
        long t2 = t1 + t1;
        t2 *= 1.0;
        assert(t2 > long.max / 4);
    }
}

/***************************************************/
// 7290

version (D_InlineAsm_X86)
{
    enum GP_BP = "EBP";
    version = ASM_X86;
}
else version (D_InlineAsm_X86_64)
{
    enum GP_BP = "RBP";
    version = ASM_X86;
}

int foo7290a(alias dg)()
{
    assert(dg(5) == 7);

    version (ASM_X86)
    {
        void* p;
        mixin(`asm { mov p, ` ~ GP_BP ~ `; }`);
        assert(p < dg.ptr);
    }
}

int foo7290b(scope int delegate(int a) dg)
{
    assert(dg(5) == 7);

    version (ASM_X86)
    {
        void* p;
        mixin(`asm { mov p, ` ~ GP_BP ~ `; }`);
        assert(p < dg.ptr);
    }
}

int foo7290c(int delegate(int a) dg)
{
    assert(dg(5) == 7);

    version (ASM_X86)
    {
        void* p;
        mixin(`asm { mov p, ` ~ GP_BP ~ `; }`);
        assert(p < dg.ptr);
    }
}

void test7290()
{
    int add = 2;
    scope dg = (int a) => a + add;

    version (ASM_X86)
    {
        void* p;
        mixin(`asm { mov p, ` ~ GP_BP ~ `; }`);
        assert(dg.ptr <= p);
    }

    foo7290a!dg();
    foo7290b(dg);
    foo7290c(dg);
}

/***************************************************/

void test7367()
{
    char a = '\x00';
    char b = '\xFF';
    assert(a < b);
}

/***************************************************/
// 7375

class A7375 {}
class B7375(int i) : A7375 {}
class C7375(int i) : B7375!i {}

template DerivedAlias(int i)
{
    alias B7375!i DerivedAlias;
}

alias DerivedAlias!22 X7375;

void test7375()
{
    A7375 foo = new C7375!11();
    assert(cast(B7375!22)foo is null);
}

/***************************************************/

void test6504()
{
    for (int i=0; i<3; ++i)
    {
/+
	char[] x2 = "xxx" ~ ['c'];
	if (i == 0)
	    assert(x2[1] == 'x');
	x2[1] = 'q';
+/
    }
}

/***************************************************/

struct S7424a
{
    @property inout(int) g()() inout { return 7424; }
    void test1()
    {
        int f = g;
        assert(f == 7424);
        assert(g == 7424);
    }
    void test2() const
    {
        int f = g;
        assert(f == 7424);
        assert(g == 7424);
    }
    void test3() immutable
    {
        int f = g;
        assert(f == 7424);
        assert(g == 7424);
    }
}
struct S7425
{
    inout(T) g(T)(T x) inout
    {
        return x;
    }
    void test1()
    {
        int f = g(2);
        assert(f == 2);
    }
    void test2() const
    {
        double y = g(4.5);
        assert(y == 4.5);
    }
}
void test7424()
{
    S7424a s1;
    s1.test1();
    s1.test2();

    immutable(S7424a) s2;
    s2.test2();
    s2.test3();

    const(S7424a) s3;
    s3.test2();

    S7425 s4;
    s4.test1();
    s4.test2();
}

/***************************************************/

struct Logger {
    static bool info()() {
	return false;
    }
}

void test7422() {
    if (Logger.info()) {
    }
}

/***************************************************/

void test7504() pure nothrow @safe
{
    auto n = null;
    char[] k = n;
    assert(k.ptr == null);
    assert(k.length == 0);

    double[] l;
    l = n;
    assert(l.ptr == null);
    assert(l.length == 0);

    immutable(int[]) m = n;
    assert(m.ptr == null);
    assert(m.length == 0);

    const(float)[] o;
    o = n;
    assert(o.ptr == null);
    assert(o.length == 0);

    auto c = create7504(null, null);
    assert(c.k.ptr == null);
    assert(c.k.length == 0);
    assert(c.l.ptr == null);
    assert(c.l.length == 0);
}

class C7504
{
    int[] k;
    string l;
}

C7504 create7504(T...)(T input)
{
    auto obj = new C7504;
    obj.tupleof = input;
    return obj;
}

/***************************************************/

struct S7502
{
    int[0x1000] arr;
}

S7502 s7502;

void test7502()
{
    s7502 = s7502.init;
}

/***************************************************/

void nextis(void delegate() dg = {}) {}

void test4820() {
    nextis();
}

/***************************************************/

void test4820_2() {

void nextis(void delegate() dg = {}) {}
    nextis();
}

/***************************************************/

template T3509(bool b) { static assert (b); }

template Mix3509() { void f() {} }

class C3509 {
    alias T3509!(is(typeof(M.f))) U;
    mixin Mix3509!() M;
}

/***************************************************/

struct S3510(int x) {}

template Mix3510() { Sa s; }

class C3510 {
    mixin Mix3510!();
    alias S3510!(0) Sa;
}

/***************************************************/

struct Array243(T) if (is(T == bool))
{
    struct Range
    {
        Array243!bool _outer;
        ulong _a, _b, _c;
	ulong _d;
    }

    Range opSlice()
    {
        return Range(this, 0, 3);
    }

}


void test243() {
    Array243!bool a;
}

/***************************************************/
// 7742

struct Foo7742 {
    static immutable f = Foo7742(1, 2);
    int x, y;
}

struct Bar7742 {
    int x, y;
    static immutable f = Bar7742(1, 2);
}

void test7742()
{
    assert(Foo7742.f.x == 1);
    assert(Foo7742.f.y == 2);

    assert(Bar7742.f.x == 1);
    assert(Bar7742.f.y == 2);
}

/***************************************************/
// 7807

interface Interface7807
{
    Interface7807 getNext();
    const(Interface7807) getNext() const;
}

class Implementation7807 : Interface7807
{
    Implementation7807 getNext()
    {
        return this;
    }

    const(Implementation7807) getNext() const
    {
        return null;
    }
}

void test7807()
{
    auto mc = new Implementation7807();
    assert(mc.getNext() is mc);
    Interface7807 mi = mc;
    assert(mi.getNext() is mi);

    auto cc = new const(Implementation7807)();
    assert(cc.getNext() is null);
    const(Interface7807) ci = cc;
    assert(ci.getNext() is null);
}

/***************************************************/
// 7815

enum Closure {
    Matrix
}

struct BasicMatrix {
    mixin Operand!( Closure.Matrix );
}

template Operand( Closure closure_ ) {
    alias closure_ closure;
}

struct Expression( string op_, Lhs, Rhs = void ) {
    enum lhsClosure = closureOf!Lhs;
}

template closureOf( T ) {
    enum closureOf = T.closure;
}

alias Expression!("+", BasicMatrix) Foo7815;

/***************************************************/

struct Test244 {
    static immutable c = Test244();
    static if( true ){}
}

/***************************************************/

int noswap245(ubyte *data)
{
    return
	(data[0]<<  0) |
	(data[1]<<  8) |
	(data[2]<< 16) |
	(data[3]<< 24);
}

int bswap245(ubyte *data)
{
    return
	(data[0]<< 24) |
	(data[1]<< 16) |
	(data[2]<< 8 ) |
	(data[3]<< 0 );
}

void test245()
{
    int x1 = 0x01234567;
    x1 = noswap245(cast(ubyte *)&x1);
    assert(x1 == 0x01234567);
    x1 = bswap245(cast(ubyte *)&x1);
    assert(x1 == 0x67452301);
}

/***************************************************/

mixin template mix7974()
{
    uint _x;
}

struct Foo7974
{
    immutable Foo7974 fa = Foo7974(0);

    this(uint x)
    {
        _x = x;
    }

    mixin mix7974!();
}

/***************************************************/

int main()
{
    test1();
    test2();
    test3();
    test4();
    test5();
    test6();
    test7();
    test8();
    test9();
    test10();
    test11();
    test12();
    test13();
    test14();
    test15();
    test16();
    test17();
    test18();
    test19();
    test20();
    test21();
    test22();
    test23();
    test24();
    test25();
    test27();
    test28();
    test29();
    test31();
    test32();
    test33();
    test34();
    test35();
    test36();
    test37();
    test38();
    test39();
    test40();
    test41();
    test42();
    test43();
    test44();
    test45();
    test46();
    test47();
    test48();
    test49();
    test50();
    test51();
    test52();
    test53();
    test54();
    test55();
    test56();
    test57();
    test58();
    test59();
    test60();
    test61();
    test62();
    test63();
    test64();
    test65();
    test66();
    test67();
    test68();
    test69();
    test70();
    test71();
    test72();
    test73();
    test74();
    test75();
    test76();
    test77();
    test78();
    test79();
    test80();
    test81();
    test82();
    test83();
    test84();
    test85();
    test86();
    test87();
    test88();
    test89();
    test90();
    test91();
    test92();
    test93();
    test94();
    test95();
    test96();
    test97();
    test98();
    test99();
    test100();
    test101();
    test103();
    test104();
    test105();
    test107();
    test108();
    test109();
    test110();
    test111();
    test112();
    test113();
    test114();
    test115();
    test116();
    test117();
    test118();
    test119();
    test120();
    test121();
    //test122();
    test123();
    test124();
    test125();
    test126();
    test127();
    test128();
    test129();
    test130();
    test131();
    test132();
    test133();

//    test135();
    test136();
    test137();

    test139();
    test140();

    test142();
    test143();
    test144();
    test145();
    test146();
    test147();
    test148();
    test149();

    test151();
    test152();
    test153();
    test154();

    test156();
    test157();

    test160();

    test163();


    test169();

    test171();

    test173();
    test174();

    test176();
    test177();

    test179();

    test181();
    test182();

    test188();
    test189();
    test190();
    test191();

    test193();
    test194();

    test198();

    test200();
    test201();
    test202();
    test203();

//    test208();

    test210();

    test212();
    test213();
    test214();
    test215();
    test216();
    test217();
    test218();
    test219();
    test220();

    test222();
    test223();
    test224();
    test225();
    test226();
    test227();
    test228();
    test229();
    test230();
    test230();
    bug5717();
    test231();
    test232();
    test233();
    bug6184();
    test236();
    test237();
    test238();
    test239();
    test6229();
    test6270();
    test6506();
    test240();
    test6563();
    test241();
    test6665();
    test5364();
    test6189();
    test6997();
    test7026();
    test6354();
    test7072();
    test7212();
    test242();
    test7290();
    test7367();
    test7375();
    test6504();
    test7422();
    test7424();
    test7504();
    test7502();
    test4820();
    test4820_2();
    test243();
    test7742();
<<<<<<< HEAD
    test245();
=======
    test7807();
>>>>>>> fecb72a7

    writefln("Success");
    return 0;
}
<|MERGE_RESOLUTION|>--- conflicted
+++ resolved
@@ -5245,11 +5245,8 @@
     test4820_2();
     test243();
     test7742();
-<<<<<<< HEAD
     test245();
-=======
     test7807();
->>>>>>> fecb72a7
 
     writefln("Success");
     return 0;
