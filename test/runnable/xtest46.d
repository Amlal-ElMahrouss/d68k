--- conflicted
+++ resolved
@@ -3076,7 +3076,23 @@
 }
 
 /***************************************************/
-<<<<<<< HEAD
+// 5962
+
+struct S156
+{
+          auto g()(){ return 1; }
+    const auto g()(){ return 2; }
+}
+
+void test156()
+{
+    auto ms = S156();
+    assert(ms.g() == 1);
+    auto cs = const(S156)();
+    assert(cs.g() == 2);
+}
+
+/***************************************************/
 // 4258
 
 struct Vec4258 {
@@ -3128,23 +3144,6 @@
 static assert(!is(typeof(Bar4258.init + 1)));
 static assert(!is(typeof(Bar4258.init += 1)));
 static assert(!is(typeof(1 + Baz4258.init)));
-=======
-// 5962
-
-struct S156
-{
-          auto g()(){ return 1; }
-    const auto g()(){ return 2; }
-}
-
-void test156()
-{
-    auto ms = S156();
-    assert(ms.g() == 1);
-    auto cs = const(S156)();
-    assert(cs.g() == 2);
-}
->>>>>>> 52f8780d
 
 /***************************************************/
 
@@ -3305,11 +3304,8 @@
     test153();
     test154();
     test155();
-<<<<<<< HEAD
+    test156();
     test4258();
-=======
-    test156();
->>>>>>> 52f8780d
 
     printf("Success\n");
     return 0;
